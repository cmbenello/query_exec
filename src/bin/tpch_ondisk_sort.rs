use clap::Parser;
use query_exec::{
    prelude::{
        execute, load_db, to_logical, to_physical, MemoryPolicy, OnDiskPipelineGraph, TupleBuffer,
    },
    BufferPool, ContainerId, MemPool, OnDiskStorage,
};
use std::sync::Arc;

#[derive(Debug, Parser)]
#[clap(name = "TPC-H", about = "TPC-H Benchmarks.")]
pub struct SortParam {
    /// Load database from path. If not set, load from scratch.
    #[clap(short = 'p', long = "path", default_value = "bp-dir-tpch-sf-0.1")]
    pub path: String,
    /// Buffer pool size. Default is 16GB = 32K * 524288
    #[clap(short = 'b', long = "buffer pool size", default_value = "524288")]
    pub buffer_pool_size: usize,
    /// Memory size per operator. Default is 4GB = 32K * 131072
    #[clap(
        short = 'm',
        long = "memory size per operator",
        default_value = "131072" //xtx this is the sort buffer
    )]
    pub memory_size_per_operator: usize,
    /// Input query
    #[clap(short = 'q', long = "query id", default_value = "100")]
    pub query_id: usize,
    /// Temp c_id. This is the container id for the intermediate results.
    #[clap(short = 't', long = "temp c_id", default_value = "1000")]
    pub temp_c_id: usize,
    /// Exclude last pipeline. If set, the last pipeline is excluded.
    #[clap(short = 'e', long = "exclude last pipeline", default_value = "true")]
    pub exclude_last_pipeline: bool,
}

fn clear_cache() {
    let _ = std::process::Command::new("sh")
        .arg("-c")
        .arg("echo 3 > /proc/sys/vm/drop_caches")
        .output();
}

fn main() {
    clear_cache();

    let opt = SortParam::parse();

<<<<<<< HEAD
    let bp = Arc::new(
        BufferPool::<LRUEvictionPolicy>::new(&opt.path, opt.buffer_pool_size, false).unwrap(), //xtx remove_dir_on_drop
    );
=======
    let bp = Arc::new(BufferPool::new(&opt.path, opt.buffer_pool_size, false).unwrap());
>>>>>>> f4cdfff4
    let storage = Arc::new(OnDiskStorage::load(&bp));
    let (db_id, catalog) = load_db(&storage, "TPCH").unwrap();

    bp.reset_stats();

    println!("Data loaded and flushed. Running query...");
    let query_path = format!("tpch/queries/q{}.sql", opt.query_id);
    let sql_string = std::fs::read_to_string(query_path).unwrap();
    let logical = to_logical(db_id, &catalog, &sql_string).unwrap();
    let physical = to_physical(logical);

    let mem_policy = Arc::new(MemoryPolicy::FixedSizeLimit(opt.memory_size_per_operator));
    let temp_c_id = opt.temp_c_id as ContainerId;
    let exe = OnDiskPipelineGraph::new(
        db_id,
        temp_c_id,
        &catalog,
        &storage,
        &bp,
        &mem_policy,
        physical.clone(),
        opt.exclude_last_pipeline,
    );

    let time = std::time::Instant::now();
    let result = execute(db_id, &storage, exe, true);
    println!("Time: {} ms", time.elapsed().as_millis());

    println!("stats: \n{:?}", bp.stats());
    println!("Result num rows: {}", result.num_tuples());
}<|MERGE_RESOLUTION|>--- conflicted
+++ resolved
@@ -46,13 +46,7 @@
 
     let opt = SortParam::parse();
 
-<<<<<<< HEAD
-    let bp = Arc::new(
-        BufferPool::<LRUEvictionPolicy>::new(&opt.path, opt.buffer_pool_size, false).unwrap(), //xtx remove_dir_on_drop
-    );
-=======
     let bp = Arc::new(BufferPool::new(&opt.path, opt.buffer_pool_size, false).unwrap());
->>>>>>> f4cdfff4
     let storage = Arc::new(OnDiskStorage::load(&bp));
     let (db_id, catalog) = load_db(&storage, "TPCH").unwrap();
 
