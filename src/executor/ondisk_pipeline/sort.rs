// Append only page

// Page layout:
// 4 byte: next page id
// 4 byte: next frame id
// 2 byte: total bytes used (PAGE_HEADER_SIZE + slots + records)
// 2 byte: slot count
// 2 byte: free space offset

use chrono::format::Item;
use std::cell::UnsafeCell;
use std::time::Instant;
use rayon::{iter, prelude::*};
use core::num;
use std::{
    cmp::{max, min, Reverse},
    collections::{BinaryHeap, HashMap, HashSet},
    sync::Arc,
    sync::Mutex,
};

use crate::{
    error::ExecError,
    executor::TupleBuffer,
    prelude::{Page, PageId, SchemaRef, AVAILABLE_PAGE_SIZE},
    tuple::Tuple,
    ColumnId,
};

<<<<<<< HEAD

use std::sync::atomic::{AtomicU16, Ordering};
use crossbeam::channel::{bounded, unbounded};
use crossbeam::thread;


=======
use fbtree::access_method::sorted_run_store::SortedRunStore;
>>>>>>> 3f251573

#[derive(Clone, Debug)]
pub struct SingleRunQuantiles {
    num_quantiles: usize,
    quantiles: Vec<Vec<u8>>, // Stores quantiles from each run
}

impl SingleRunQuantiles {
    pub fn new(num_quantiles: usize) -> Self {
        SingleRunQuantiles {
            num_quantiles,
            quantiles: Vec::new(),
        }
    }

    pub fn merge(&mut self, other: &SingleRunQuantiles) {
        assert_eq!(self.num_quantiles, other.num_quantiles);
        if self.quantiles.is_empty() {
            self.quantiles = other.quantiles.clone();
            return;
        }
        for i in 0..self.num_quantiles {
            if i == 0 {
                // For the first quantile, we take the min of all the runs
                let smaller = min(&self.quantiles[i], &other.quantiles[i]);
                self.quantiles[i] = smaller.clone();
            } else if i == self.num_quantiles - 1 {
                // For the last quantile, we take the max of all the runs
                let larger = max(&self.quantiles[i], &other.quantiles[i]);
                self.quantiles[i] = larger.clone();
            } else {
                // For other values, we choose the value randomly from one of the runs
                let idx = i % 2;
                if idx == 0 {
                    self.quantiles[i] = self.quantiles[i].clone();
                } else {
                    self.quantiles[i] = other.quantiles[i].clone();
                }
            }
        }
    }

    pub fn get_quantiles(&self) -> &Vec<Vec<u8>> {
        &self.quantiles
    }
}

impl std::fmt::Display for SingleRunQuantiles {
    fn fmt(&self, f: &mut std::fmt::Formatter<'_>) -> std::fmt::Result {
        // Write one quantile per line
        for q in &self.quantiles {
            write!(f, "{:?}\n", q)?;
        }
        Ok(())
    }
}

mod slot {
    pub const SLOT_SIZE: usize = 6;

    pub struct Slot {
        offset: u16,
        key_size: u16,
        val_size: u16,
    }

    impl Slot {
        pub fn from_bytes(bytes: &[u8; SLOT_SIZE]) -> Self {
            let offset = u16::from_be_bytes([bytes[0], bytes[1]]);
            let key_size = u16::from_be_bytes([bytes[2], bytes[3]]);
            let val_size = u16::from_be_bytes([bytes[4], bytes[5]]);
            Slot {
                offset,
                key_size,
                val_size,
            }
        }

        pub fn to_bytes(&self) -> [u8; SLOT_SIZE] {
            let mut bytes = [0; SLOT_SIZE];
            bytes[0..2].copy_from_slice(&self.offset.to_be_bytes());
            bytes[2..4].copy_from_slice(&self.key_size.to_be_bytes());
            bytes[4..6].copy_from_slice(&self.val_size.to_be_bytes());
            bytes
        }

        pub fn new(offset: u16, key_size: u16, val_size: u16) -> Self {
            Slot {
                offset,
                key_size,
                val_size,
            }
        }

        pub fn offset(&self) -> u16 {
            self.offset
        }

        pub fn set_offset(&mut self, offset: u16) {
            self.offset = offset;
        }

        pub fn key_size(&self) -> u16 {
            self.key_size
        }

        pub fn set_key_size(&mut self, key_size: u16) {
            self.key_size = key_size;
        }

        pub fn val_size(&self) -> u16 {
            self.val_size
        }

        pub fn set_val_size(&mut self, val_size: u16) {
            self.val_size = val_size;
        }

        pub fn size(&self) -> u16 {
            self.key_size + self.val_size
        }

        pub fn set_size(&mut self, key_size: u16, val_size: u16) {
            self.key_size = key_size;
            self.val_size = val_size;
        }
    }
}
use fbtree::{
    access_method::chain,
    bp::{ContainerKey, DatabaseId, FrameWriteGuard, MemPool},
    prelude::{AppendOnlyStore, AppendOnlyStoreScanner},
    txn_storage::TxnStorageTrait,
};
use slot::*;

use super::{disk_buffer::OnDiskBuffer, MemoryPolicy, NonBlockingOp, PipelineID};
const PAGE_HEADER_SIZE: usize = 14;

pub trait AppendOnlyKVPage {
    fn init(&mut self);
    fn max_kv_size() -> usize {
        AVAILABLE_PAGE_SIZE - PAGE_HEADER_SIZE - SLOT_SIZE
    }

    // Header operations
    fn next_page(&self) -> Option<(PageId, u32)>; // (next_page_id, next_frame_id)
    fn set_next_page(&mut self, next_page_id: PageId, frame_id: u32);
    fn total_bytes_used(&self) -> u16;
    fn total_free_space(&self) -> u16 {
        AVAILABLE_PAGE_SIZE as u16 - self.total_bytes_used()
    }
    fn set_total_bytes_used(&mut self, total_bytes_used: u16);
    fn slot_count(&self) -> u16;
    fn set_slot_count(&mut self, slot_count: u16);
    fn increment_slot_count(&mut self) {
        let slot_count = self.slot_count();
        self.set_slot_count(slot_count + 1);
    }

    fn rec_start_offset(&self) -> u16;
    fn set_rec_start_offset(&mut self, rec_start_offset: u16);

    // Helpers
    fn slot_offset(&self, slot_id: u16) -> usize {
        PAGE_HEADER_SIZE + slot_id as usize * SLOT_SIZE
    }
    fn slot(&self, slot_id: u16) -> Option<Slot>;

    // Append a slot at the end of the slots.
    // Increment the slot count.
    // The rec_start_offset is also updated.
    // Only call this function when there is enough space for the slot and record.
    fn append_slot(&mut self, slot: &Slot);

    /// Try to append a key-value to the page.
    /// If the record(key+value) is too large to fit in the page, return false.
    /// When false is returned, the page is not modified.
    /// Otherwise, the record is appended to the page and the page is modified.
    fn append(&mut self, key: &[u8], val: &[u8]) -> bool;

    /// Get the record at the slot_id.
    /// If the slot_id is invalid, panic.
    fn get_key(&self, slot_id: u16) -> &[u8];

    /// Get the value at the slot_id.
    /// If the slot_id is invalid, panic.
    fn get_val(&self, slot_id: u16) -> &[u8];
}

impl AppendOnlyKVPage for Page {
    fn init(&mut self) {
        let next_page_id = PageId::MAX;
        let next_frame_id = u32::MAX;
        let total_bytes_used = PAGE_HEADER_SIZE as u16;
        let slot_count = 0;
        let rec_start_offset = AVAILABLE_PAGE_SIZE as u16;

        self.set_next_page(next_page_id, next_frame_id);
        self.set_total_bytes_used(total_bytes_used);
        self.set_slot_count(slot_count);
        self.set_rec_start_offset(rec_start_offset);
    }

    fn next_page(&self) -> Option<(PageId, u32)> {
        let next_page_id = u32::from_be_bytes([self[0], self[1], self[2], self[3]]);
        let next_frame_id = u32::from_be_bytes([self[4], self[5], self[6], self[7]]);
        if next_page_id == PageId::MAX {
            None
        } else {
            Some((next_page_id, next_frame_id))
        }
    }

    fn set_next_page(&mut self, next_page_id: PageId, frame_id: u32) {
        self[0..4].copy_from_slice(&next_page_id.to_be_bytes());
        self[4..8].copy_from_slice(&frame_id.to_be_bytes());
    }

    fn total_bytes_used(&self) -> u16 {
        u16::from_be_bytes([self[8], self[9]])
    }

    fn set_total_bytes_used(&mut self, total_bytes_used: u16) {
        self[8..10].copy_from_slice(&total_bytes_used.to_be_bytes());
    }

    fn slot_count(&self) -> u16 {
        u16::from_be_bytes([self[10], self[11]])
    }

    fn set_slot_count(&mut self, slot_count: u16) {
        self[10..12].copy_from_slice(&slot_count.to_be_bytes());
    }

    fn rec_start_offset(&self) -> u16 {
        u16::from_be_bytes([self[12], self[13]])
    }

    fn set_rec_start_offset(&mut self, rec_start_offset: u16) {
        self[12..14].copy_from_slice(&rec_start_offset.to_be_bytes());
    }

    fn slot(&self, slot_id: u16) -> Option<Slot> {
        if slot_id < self.slot_count() {
            let offset = self.slot_offset(slot_id);
            let slot_bytes: [u8; SLOT_SIZE] = self[offset..offset + SLOT_SIZE].try_into().unwrap();
            Some(Slot::from_bytes(&slot_bytes))
        } else {
            None
        }
    }

    fn append_slot(&mut self, slot: &Slot) {
        let slot_id = self.slot_count();
        self.increment_slot_count();

        // Update the slot
        let slot_offset = self.slot_offset(slot_id);
        self[slot_offset..slot_offset + SLOT_SIZE].copy_from_slice(&slot.to_bytes());

        // Update the header
        let offset = self.rec_start_offset().min(slot.offset());
        self.set_rec_start_offset(offset);
    }

    fn append(&mut self, key: &[u8], value: &[u8]) -> bool {
        // Check if the page has enough space for slot and the record
        if self.total_free_space() < SLOT_SIZE as u16 + key.len() as u16 + value.len() as u16 {
            false
        } else {
            // Append the slot and the key-value record
            let rec_start_offset = self.rec_start_offset() - key.len() as u16 - value.len() as u16;
            self[rec_start_offset as usize..rec_start_offset as usize + key.len()]
                .copy_from_slice(key);
            self[rec_start_offset as usize + key.len()
                ..rec_start_offset as usize + key.len() + value.len()]
                .copy_from_slice(value);
            let slot = Slot::new(rec_start_offset, key.len() as u16, value.len() as u16);
            self.append_slot(&slot);

            // Update the total bytes used
            self.set_total_bytes_used(
                self.total_bytes_used() + SLOT_SIZE as u16 + key.len() as u16 + value.len() as u16,
            );

            true
        }
    }

    fn get_key(&self, slot_id: u16) -> &[u8] {
        let slot = self.slot(slot_id).unwrap();
        let offset = slot.offset() as usize;
        &self[offset..offset + slot.key_size() as usize]
    }

    fn get_val(&self, slot_id: u16) -> &[u8] {
        let slot = self.slot(slot_id).unwrap();
        let offset = slot.offset() as usize + slot.key_size() as usize;
        &self[offset..offset + slot.val_size() as usize]
    }
}
pub struct SortBuffer<M: MemPool> {
    mem_pool: Arc<M>,
    dest_c_key: ContainerKey,
    policy: Arc<MemoryPolicy>,
    sort_cols: Vec<(ColumnId, bool, bool)>, // (column_id, asc, nulls_first)
    ptrs: Vec<(usize, u16)>,                // Slot pointers. (page index, slot_id)
    data_buffer: Vec<FrameWriteGuard<'static>>,
    current_page_idx: usize,
}

// Implement the method to access the first page
impl<M: MemPool> SortBuffer<M> {
    pub fn get_first_page(&self) -> &Page {
        &self.data_buffer[0]
    }
}

impl<M: MemPool> SortBuffer<M> {
    pub fn new(
        mem_pool: &Arc<M>,
        dest_c_key: ContainerKey,
        policy: &Arc<MemoryPolicy>,
        sort_cols: Vec<(ColumnId, bool, bool)>,
    ) -> Self {
        Self {
            mem_pool: mem_pool.clone(),
            dest_c_key,
            policy: policy.clone(),
            sort_cols,
            ptrs: Vec::new(),
            data_buffer: Vec::new(),
            current_page_idx: 0,
        }
    }

    pub fn reset(&mut self) {
        self.ptrs.clear();
        self.current_page_idx = 0;
        for page in &mut self.data_buffer {
            page.init();
        }
    }

    pub fn append(&mut self, tuple: &Tuple) -> bool {
        let key = tuple.to_normalized_key_bytes(&self.sort_cols);
        let val = tuple.to_bytes();

        if self.data_buffer.is_empty() {
            self.current_page_idx = 0;
            let frame = self
                .mem_pool
                .create_new_page_for_write(self.dest_c_key)
                .unwrap();
            let mut frame =
                unsafe { std::mem::transmute::<FrameWriteGuard, FrameWriteGuard<'static>>(frame) };
            frame.init();
            self.data_buffer.push(frame);
        }

        let page = self.data_buffer.get_mut(self.current_page_idx).unwrap();
        if page.append(&key, &val) {
            self.ptrs
                .push((self.current_page_idx, page.slot_count() - 1));
            true
        } else {
            // If the current page is full, try to use the next page.
            // If the next page is not available, allocate a new page based on the memory policy.
            // If allocation is not possible, return false.
            let next_page_idx = self.current_page_idx + 1;
            if next_page_idx < self.data_buffer.len() {
                self.current_page_idx = next_page_idx;
                let page = self.data_buffer.get_mut(self.current_page_idx).unwrap();
                assert!(page.append(&key, &val), "Record too large to fit in a page");
                self.ptrs
                    .push((self.current_page_idx, page.slot_count() - 1));
                true
            } else {
                assert!(next_page_idx == self.data_buffer.len());
                match self.policy.as_ref() {
                    MemoryPolicy::FixedSizeLimit(max_length) => {
                        if self.data_buffer.len() < *max_length {
                            self.current_page_idx += 1;
                            let frame = self
                                .mem_pool
                                .create_new_page_for_write(self.dest_c_key)
                                .unwrap();
                            let mut frame = unsafe {
                                std::mem::transmute::<FrameWriteGuard, FrameWriteGuard<'static>>(
                                    frame,
                                )
                            };
                            frame.init();
                            self.data_buffer.push(frame);
                            let page = self.data_buffer.get_mut(self.current_page_idx).unwrap();
                            assert!(page.append(&key, &val), "Record too large to fit in a page");
                            self.ptrs
                                .push((self.current_page_idx, page.slot_count() - 1));
                            true
                        } else {
                            false
                        }
                    }
                    _ => unimplemented!("Memory policy is not implemented yet"),
                }
            }
        }
    }

    pub fn set_dest_c_key(&mut self, dest_c_key: ContainerKey) {
        self.dest_c_key = dest_c_key;
    }
    
    pub fn sort(&mut self) {
        // Sort the ptrs
        self.ptrs.sort_by(|a, b| {
            let page_a = &self.data_buffer[a.0];
            let page_b = &self.data_buffer[b.0];
            let key_a = page_a.get_key(a.1);
            let key_b = page_b.get_key(b.1);
            key_a.cmp(key_b)
        });
    }

    // Compute quantiles for the run.
    // The first and the last value is always included in the returned quantiles.
    // num_quantiles should be at least 2.
    //
    // Example:
    // [1, 2, 3, 4, 5, 6, 7, 8, 9, 10], num_quantiles = 4
    // The returned quantiles are [1, 4, 7, 10]
    // [1, 3, 5, 7, 9], num_quantiles = 4
    // The returned quantiles are [1, 3, 5, 9]
    pub fn sample_quantiles(&self, num_quantiles: usize) -> SingleRunQuantiles {
        assert!(num_quantiles >= 2);
        let mut quantiles = Vec::new();
        let num_tuples = self.ptrs.len();

        for i in 0..num_quantiles {
            let idx = if i == num_quantiles - 1 {
                num_tuples - 1
            } else {
                i * num_tuples / num_quantiles
            };
            let (page_idx, slot_id) = self.ptrs[idx];
            let page = &self.data_buffer[page_idx];
            let key = page.get_key(slot_id);
            quantiles.push(key.to_vec());
        }
        SingleRunQuantiles {
            num_quantiles,
            quantiles,
        }
    }
}

impl<M: MemPool> Drop for SortBuffer<M> {
    fn drop(&mut self) {
        // Make all the pages undirty because they don't need to be written back.
        for page in &mut self.data_buffer {
            page.dirty()
                .store(false, std::sync::atomic::Ordering::Release);
        }
    }
}

/// Iterator for sort buffer. Output key, value by sorting order.
pub struct SortBufferIter<'a, M: MemPool> {
    sort_buffer: &'a SortBuffer<M>,
    idx: usize,
}

impl<'a, M: MemPool> SortBufferIter<'a, M> {
    pub fn new(sort_buffer: &'a SortBuffer<M>) -> Self {
        Self {
            sort_buffer,
            idx: 0,
        }
    }
}

impl<'a, M: MemPool> Iterator for SortBufferIter<'a, M> {
    type Item = (&'a [u8], &'a [u8]);

    fn next(&mut self) -> Option<Self::Item> {
        if self.idx < self.sort_buffer.ptrs.len() {
            let (page_idx, slot_id) = self.sort_buffer.ptrs[self.idx];
            let page = &self.sort_buffer.data_buffer[page_idx];
            let key = page.get_key(slot_id);
            let val = page.get_val(slot_id);
            self.idx += 1;
            Some((key, val))
        } else {
            None
        }
    }
}

pub struct MergeIter<I: Iterator<Item = (Vec<u8>, Vec<u8>)>> {
    run_iters: Vec<I>,
    heap: BinaryHeap<Reverse<(Vec<u8>, usize, Vec<u8>)>>,
}

impl<I: Iterator<Item = (Vec<u8>, Vec<u8>)>> MergeIter<I> {
    pub fn new(mut run_iters: Vec<I>) -> Self {
        let mut heap = BinaryHeap::new();
        for (i, iter) in run_iters.iter_mut().enumerate() {
            if let Some((k, v)) = iter.next() {
                heap.push(Reverse((k, i, v)));
            }
        }
        Self { run_iters, heap }
    }
}

impl<I: Iterator<Item = (Vec<u8>, Vec<u8>)>> Iterator for MergeIter<I> {
    type Item = (Vec<u8>, Vec<u8>);

    fn next(&mut self) -> Option<Self::Item> {
        if let Some(Reverse((k, i, v))) = self.heap.pop() {
            let iter = &mut self.run_iters[i];
            if let Some((next_k, next_v)) = iter.next() {
                self.heap.push(Reverse((next_k, i, next_v)));
            }
            Some((k, v))
        } else {
            None
        }
    }
}

pub struct OnDiskSort<T: TxnStorageTrait, M: MemPool> {
    schema: SchemaRef,
    exec_plan: NonBlockingOp<T, M>,
    sort_cols: Vec<(ColumnId, bool, bool)>,
    quantiles: SingleRunQuantiles,
}

impl<T: TxnStorageTrait, M: MemPool> OnDiskSort<T, M> {
    pub fn new(
        schema: SchemaRef,
        exec_plan: NonBlockingOp<T, M>,
        sort_cols: Vec<(ColumnId, bool, bool)>,
        num_quantiles: usize,
    ) -> Self {
        Self {
            schema,
            exec_plan,
            sort_cols,
            quantiles: SingleRunQuantiles::new(num_quantiles),
        }
    }

    pub fn schema(&self) -> &SchemaRef {
        &self.schema
    }

    pub fn deps(&self) -> HashSet<PipelineID> {
        self.exec_plan.deps()
    }

    pub fn print_inner(&self, indent: usize, out: &mut String) {
        out.push_str(&format!("{}->sort_disk(", " ".repeat(indent)));
        let mut split = "";
        out.push('[');
        for (col_id, asc, nulls_first) in &self.sort_cols {
            out.push_str(split);
            out.push_str(&format!(
                "{} {}{}",
                col_id,
                if *asc { "asc" } else { "desc" },
                if *nulls_first { " nulls first" } else { "" }
            ));
            split = ", ";
        }
        out.push_str("])\n");
        self.exec_plan.print_inner(indent + 2, out);
    }

    // Single thread
    fn run_generation_old(
        &mut self,
        policy: &Arc<MemoryPolicy>,
        context: &HashMap<PipelineID, Arc<OnDiskBuffer<T, M>>>,
        mem_pool: &Arc<M>,
        dest_c_key: ContainerKey,
    ) -> Result<Vec<Arc<AppendOnlyStore<M>>>, ExecError> {
        // const TEMP_DB_ID: DatabaseId = dest_c_key.db_id;
        const TEMP_DB_ID: DatabaseId = 321; //xtx magic number
        const TEMP_C_ID_BASE: u16 = 321; // xtx magic number
        let mut temp_c_id_counter = TEMP_C_ID_BASE;

        let mut sort_buffer = SortBuffer::new(
            mem_pool,
            ContainerKey::new(TEMP_DB_ID, temp_c_id_counter),
            policy,
            self.sort_cols.clone(),
        );
        let mut result_buffers = Vec::new();

        while let Some(tuple) = self.exec_plan.next(context)? {
            if sort_buffer.append(&tuple) {
                continue;
            } else {
                sort_buffer.sort();
                let quantiles = sort_buffer.sample_quantiles(self.quantiles.num_quantiles);
                self.quantiles.merge(&quantiles);

                let iter = SortBufferIter::new(&sort_buffer);

                // Create temporary container key
                temp_c_id_counter += 1;
                let temp_container_key = ContainerKey {
                    db_id: TEMP_DB_ID,
                    c_id: temp_c_id_counter,
                };

                let output = Arc::new(AppendOnlyStore::bulk_insert_create(
                    temp_container_key,
                    mem_pool.clone(),
                    SortBufferIter::new(&sort_buffer),
                ));
                result_buffers.push(output);

                sort_buffer.reset();
                if !sort_buffer.append(&tuple) {
                    panic!("Record too large to fit in a page");
                }
            }
        }

        // Finally sort and output the remaining records
        sort_buffer.sort();
        // Compute quantiles for the last run
        let quantiles = sort_buffer.sample_quantiles(self.quantiles.num_quantiles);
        self.quantiles.merge(&quantiles);

        let iter = SortBufferIter::new(&sort_buffer);

        // Create temporary container key
        temp_c_id_counter += 1;
        let temp_container_key = ContainerKey {
            db_id: TEMP_DB_ID,
            c_id: temp_c_id_counter,
        };
        let output = Arc::new(AppendOnlyStore::bulk_insert_create(
            temp_container_key,
            mem_pool.clone(),
            SortBufferIter::new(&sort_buffer),
        ));
        result_buffers.push(output);

        Ok(result_buffers)
    }

<<<<<<< HEAD
    fn run_generation_4(
        &mut self,
        policy: &Arc<MemoryPolicy>,
        context: &HashMap<PipelineID, Arc<OnDiskBuffer<T, M>>>,
        mem_pool: &Arc<M>,
        dest_c_key: ContainerKey,
    ) -> Result<Vec<Arc<AppendOnlyStore<M>>>, ExecError> {
        // Estimate the total number of tuples
        // let total_tuples = self.exec_plan.estimate_num_tuples(context);
        let total_tuples = 6005720;
        // let total_tuples = 655944;
        println!("Total tuples estimated: {}", total_tuples);
    
        // Decide on the number of threads
        let num_threads = 4;
    
        // Calculate chunk size
        let chunk_size = (total_tuples + num_threads - 1) / num_threads;
    
        // Generate ranges
        let ranges: Vec<(usize, usize)> = (0..num_threads)
            .map(|i| {
                let start = i * chunk_size;
                let end = if i == num_threads - 1 {
                    total_tuples
                } else {
                    (i + 1) * chunk_size
                };
                (start, end)
            })
            .collect();

        // Create execution plans for each range
        let plans: Vec<_> = ranges
            .iter()
            .map(|&(start, end)| {
                // println!("Creating plan for range {} - {}", start, end);
                self.exec_plan.clone_with_range(start, end)
            })
            .collect::<Vec<_>>();
    
        // Prepare for parallel execution
        let c_id_counter = Arc::new(AtomicU16::new(321)); // Starting container ID
        let num_quantiles = self.quantiles.num_quantiles;
        let sort_cols = self.sort_cols.clone();
        let policy = policy.clone();
        let mem_pool = mem_pool.clone();

         // Start timing for parallel execution
        let parallel_start_time = Instant::now();

        // Process each plan in parallel
       let runs_and_quantiles = plans
        .into_par_iter()
        .enumerate()
        .map(|(thread_index, mut exec_plan)| {
             // Start timing for this thread
            let thread_start_time = Instant::now();
                let c_id_counter = c_id_counter.clone();
                let mut runs = Vec::new();
                let mut run_quantiles = Vec::new();
    
                let mut c_id = c_id_counter.fetch_add(1, Ordering::SeqCst);
                let mut temp_container_key = ContainerKey {
                    db_id: dest_c_key.db_id,
                    c_id,
                };
    
                let mut sort_buffer = SortBuffer::new(
                    &mem_pool,
                    temp_container_key,
                    &policy,
                    sort_cols.clone(),
                );
    
                let mut tuples_processed = 0;

                while let Some(tuple) = exec_plan.next(context)? {
                    tuples_processed += 1;
                    if sort_buffer.append(&tuple) {
                        continue;
                    } else {
                        // Sort and process the current buffer
                        sort_buffer.sort();
                        let quantiles = sort_buffer.sample_quantiles(num_quantiles);
                        run_quantiles.push(quantiles);
    
                        // Create the run and write it back to disk
                        let output = Arc::new(AppendOnlyStore::bulk_insert_create(
                            temp_container_key,
                            mem_pool.clone(),
                            SortBufferIter::new(&sort_buffer),
                        ));
                        runs.push(output);
    
                        // Reset for the next run
                        sort_buffer.reset();
                        c_id = c_id_counter.fetch_add(1, Ordering::SeqCst);
                        temp_container_key = ContainerKey {
                            db_id: dest_c_key.db_id,
                            c_id,
                        };
                        sort_buffer.set_dest_c_key(temp_container_key);
    
                        // Try appending the tuple again
                        if !sort_buffer.append(&tuple) {
                            panic!("Record too large to fit in a page");
                        }
                    }
                }
    
                // Process any remaining tuples in the sort_buffer
                if !sort_buffer.ptrs.is_empty() {
                    sort_buffer.sort();
                    let quantiles = sort_buffer.sample_quantiles(num_quantiles);
                    run_quantiles.push(quantiles);
    
                    let output = Arc::new(AppendOnlyStore::bulk_insert_create(
                        temp_container_key,
                        mem_pool.clone(),
                        SortBufferIter::new(&sort_buffer),
                    ));
                    runs.push(output);
                }
    
               let thread_duration = thread_start_time.elapsed();
                // println!(
                //     "Thread {} processed {} tuples, generated {} runs in {:?}",
                //     thread_index,
                //     tuples_processed,
                //     runs.len(),
                //     thread_duration
                // ); 
                // Merge quantiles within this thread
                let mut chunk_quantiles = SingleRunQuantiles::new(num_quantiles);
                for q in run_quantiles {
                    chunk_quantiles.merge(&q);
                }
    
                Ok((runs, chunk_quantiles))
            })
            .collect::<Result<Vec<_>, ExecError>>()?;
        let parallel_duration = parallel_start_time.elapsed();
         println!("Parallel execution took {:?}", parallel_duration);
        // Collect runs and merge quantiles
        let mut result_buffers = Vec::new();
        let mut total_quantiles = SingleRunQuantiles::new(self.quantiles.num_quantiles);
    
        for (chunk_runs, quantiles) in runs_and_quantiles {
            result_buffers.extend(chunk_runs);
            total_quantiles.merge(&quantiles);
        }
        self.quantiles = total_quantiles; // Update global quantiles
    
        Ok(result_buffers)
    }
    
    
    
    
=======

    fn run_generation_sorted_store(
        &mut self,
        policy: &Arc<MemoryPolicy>,
        context: &HashMap<PipelineID, Arc<OnDiskBuffer<T, M>>>,
        mem_pool: &Arc<M>,   
        dest_c_key: ContainerKey,
    ) -> Result<Vec<Arc<SortedRunStore<M>>>, ExecError> {
        // const TEMP_DB_ID: DatabaseId = dest_c_key.db_id;
        const TEMP_DB_ID: DatabaseId = 321; //xtx magic number
        const TEMP_C_ID_BASE: u16 = 321; // xtx magic number
        let mut temp_c_id_counter = TEMP_C_ID_BASE;

        let mut sort_buffer = SortBuffer::new(
            mem_pool,
            ContainerKey::new(TEMP_DB_ID, temp_c_id_counter),
            policy,
            self.sort_cols.clone(),
        );
        let mut result_buffers: Vec<Arc<SortedRunStore<M>>> = Vec::new();

        while let Some(tuple) = self.exec_plan.next(context)? {
            if sort_buffer.append(&tuple) {
                continue;
            } else {
                sort_buffer.sort();
                let quantiles = sort_buffer.sample_quantiles(self.quantiles.num_quantiles);
                self.quantiles.merge(&quantiles);

                let iter = SortBufferIter::new(&sort_buffer);

                // Create temporary container key
                temp_c_id_counter += 1;
                let temp_container_key = ContainerKey {
                    db_id: TEMP_DB_ID,
                    c_id: temp_c_id_counter,
                };

                let output = Arc::new(SortedRunStore::new(
                    temp_container_key,
                    mem_pool.clone(),
                    SortBufferIter::new(&sort_buffer),
                ));
                result_buffers.push(output);

                sort_buffer.reset();
                if !sort_buffer.append(&tuple) {
                    panic!("Record too large to fit in a page");
                }
            }
        }

        // Finally sort and output the remaining records
        sort_buffer.sort();
        // Compute quantiles for the last run
        let quantiles = sort_buffer.sample_quantiles(self.quantiles.num_quantiles);
        self.quantiles.merge(&quantiles);

        let iter = SortBufferIter::new(&sort_buffer);

        // Create temporary container key
        temp_c_id_counter += 1;
        let temp_container_key = ContainerKey {
            db_id: TEMP_DB_ID,
            c_id: temp_c_id_counter,
        };
        let output = Arc::new(SortedRunStore::new(
            temp_container_key,
            mem_pool.clone(),
            SortBufferIter::new(&sort_buffer),
        ));
        result_buffers.push(output);

        Ok(result_buffers)
    }
>>>>>>> 3f251573

    fn run_merge(
        &mut self,
        policy: &Arc<MemoryPolicy>,
        mut runs: Vec<Arc<AppendOnlyStore<M>>>,
        mem_pool: &Arc<M>,
        dest_c_key: ContainerKey,
    ) -> Result<Arc<AppendOnlyStore<M>>, ExecError> {
<<<<<<< HEAD
        println!("Entering run_merge");

        // Start timer for the entire run_merge function
        let overall_start = Instant::now();

=======
        let total_pages: usize = runs.iter().map(|run| run.num_pages()).sum();
        println!("Total number of pages across all SortedRunStores: {}", total_pages);
>>>>>>> 3f251573
        let result = match policy.as_ref() {
            MemoryPolicy::FixedSizeLimit(_working_mem) => {
                // Start timer for quantile retrieval
                let quantile_start = Instant::now();

                // Get global quantiles from previously computed quantiles
                println!("Global quantiles:");
                println!("{}", self.quantiles);
                let global_quantiles = self.quantiles.get_quantiles();

<<<<<<< HEAD
                let quantile_duration = quantile_start.elapsed();
                println!(
                    "Retrieved quantiles in {:.4} seconds",
                    quantile_duration.as_secs_f64()
                );

                // Print the initial quantiles
                println!("Initial Quantiles:");
                for (idx, q) in global_quantiles.iter().enumerate() {
                    println!("Quantile {}: {:?}", idx, q);
                }

                // Determine the number of threads based on quantiles
=======

                // If quantile is [a, b, c, d], there are 3 threads each responsible for [a, b), [b, c), [c, d].
                // Note that last thread is responsible for [c, d] inclusive.
>>>>>>> 3f251573
                let num_threads = global_quantiles.len() - 1;
                println!("Number of threads = {}", num_threads);

                // Start timer for parallel merging
                let parallel_start = Instant::now();

                // Parallel merging using Rayon
                let merged_buffers = (0..num_threads)
                .into_par_iter()
                .map(|i| {
                    // Start timer for this thread
                    let thread_start = Instant::now();
            
                    // Start timer for key range definition
                    // let key_range_start = Instant::now();
            
                    // Define the regions for each thread
                    let lower = global_quantiles[i].clone(); // Inclusive
                    let upper = global_quantiles[i + 1].clone(); // Exclusive except for the last one
                    let upper = if i == num_threads - 1 {
                        // Adjust upper bound for the last thread to be inclusive
                        let mut upper = upper.clone();
                        let mut carry = 1;
                        for byte in upper.iter_mut().rev() {
                            let (new_byte, new_carry) = byte.overflowing_add(carry);
                            *byte = new_byte;
                            if !new_carry {
                                carry = 0;
                                break;
                            }
                            carry = 1;
                        }
                        if carry != 0 {
                            // Push a new byte to the front of the vec
                            upper.insert(0, 1);
                        }
                        upper
                    } else {
                        upper
                    };
            
                    // let key_range_duration = key_range_start.elapsed();
                    // println!(
                    //     "Thread {} key range definition took {:.4} seconds",
                    //     i,
                    //     key_range_duration.as_secs_f64()
                    // );
            
                    // Start timer for filtering runs
                    // let filtering_start = Instant::now();
            
                    // Filter relevant segments from each run based on the key range
                    let run_segments = runs
                        .iter()
                        .map(|r| {
                            let lower = lower.clone();
                            let upper = upper.clone();
                            r.scan().filter_map(move |(key, value)| {
                                if key >= lower && key < upper {
                                    Some((key.to_vec(), value.to_vec()))
                                } else {
                                    None
                                }
                            })
                        })
                        .collect::<Vec<_>>();
            
                    // let filtering_duration = filtering_start.elapsed();
                    // println!(
                    //     "Thread {} filtering took {:.4} seconds",
                    //     i,
                    //     filtering_duration.as_secs_f64()
                    // );
            
                    // Start timer for merging segments
                    // let merging_start = Instant::now();
            
                    // Merge the filtered segments
                    // let merge_iter = MergeIter::new(run_segments);
            
                    // let merging_duration = merging_start.elapsed();
                    // println!(
                    //     "Thread {} merging took {:.4} seconds",
                    //     i,
                    //     merging_duration.as_secs_f64()
                    // );
            
                    // // Start timer for creating AppendOnlyStore
                    // let insert_start = Instant::now();
            
                    // Define a temporary container key for the merged data
                    let temp_container_key = ContainerKey {
                        db_id: dest_c_key.db_id,
                        c_id: dest_c_key.c_id + i as u16,
                    };
            
                    // Initialize a tuple counter
                    // let mut tuple_count = 0;
            
                    // Inside the per-thread map
                    let merged_store = Arc::new(AppendOnlyStore::new(temp_container_key, mem_pool.clone()));
                    let mut tuple_count = 0;

                    let mut started = false;
                    // Iterate over runs and insert directly
                    for r in runs.iter() {
                        let lower = lower.clone();
                        let upper = upper.clone();
                        for (key, value) in r.scan() {
                            if key >= lower && key < upper {
                                if !started{
                                    println!("thread {} found region", i);
                                    started = true;
                                }
                                merged_store.append(&key, &value).unwrap();
                                tuple_count += 1;
                            } else if key >= upper {
                                break; // Since runs are sorted, we can break early
                            }
                        }
                    }

                    // Log the completion time and tuple count
                    let thread_duration = thread_start.elapsed();
                    println!(
                        "Thread {} completed in {:.4} seconds with {} tuples",
                        i,
                        thread_duration.as_secs_f64(),
                        tuple_count
                    );
            
                    (i, merged_store, tuple_count)
                })
                .collect::<Vec<_>>();

                // Stop timer for parallel merging
                let parallel_duration = parallel_start.elapsed();
                println!(
                    "Parallel merging completed in {:.4} seconds",
                    parallel_duration.as_secs_f64()
                );

                // Start timer for sorting merged buffers
                let sorting_start = Instant::now();

                // Sort the merged buffers by the thread id
                let mut sorted_buffers = merged_buffers.clone();
                sorted_buffers.sort_by_key(|(i, _, _)| *i);

                // Chain all the merged buffers into one iterator
                let empty_iter =
                    Box::new(std::iter::empty()) as Box<dyn Iterator<Item = (Vec<u8>, Vec<u8>)>>;
                let chained_iter = sorted_buffers
                    .into_iter()
                    .fold(empty_iter, |acc, (_, iter, _)| {
                        Box::new(acc.chain(iter.scan()))
                    });

                // Stop timer for sorting and chaining
                let sorting_duration = sorting_start.elapsed();
                println!(
                    "Sorting and chaining completed in {:.4} seconds",
                    sorting_duration.as_secs_f64()
                );

                // Start timer for final bulk insert
                let final_insert_start = Instant::now();

                // Create the final merged AppendOnlyStore
                let final_store = Arc::new(AppendOnlyStore::bulk_insert_create(
                    dest_c_key,
                    mem_pool.clone(),
                    chained_iter,
                ));

                // Stop timer for final bulk insert
                let final_insert_duration = final_insert_start.elapsed();
                println!(
                    "Final bulk insert completed in {:.4} seconds",
                    final_insert_duration.as_secs_f64()
                );

                // Optionally, print total tuples merged across all threads
                let total_tuples: usize = merged_buffers.iter().map(|(_, _, count)| *count).sum();
                println!("Total tuples merged across all threads: {}", total_tuples);

                // Recompute actual quantiles based on sorted data in final_store
                println!("Recomputing actual quantiles based on sorted data...");

                // Define the number of quantiles (same as initial quantiles)
                let num_quantiles = global_quantiles.len();

                // Compute actual quantiles using the corrected method call and iterator
                let actual_quantiles = self.compute_actual_quantiles(&final_store, num_quantiles);

                // Print actual quantiles
                println!("Actual Quantiles:");
                for (idx, q) in actual_quantiles.iter().enumerate() {
                    println!("Actual Quantile {}: {:?}", idx + 1, q);
                }

                final_store
            }
            MemoryPolicy::Unbounded => {
                // Start timer for unbounded merge_step
                let unbounded_start = Instant::now();

                // Remove the `?` operator and handle the result directly
                let merged_store = self.merge_step(runs, mem_pool, dest_c_key);

                let unbounded_duration = unbounded_start.elapsed();
                println!(
                    "Unbounded merge_step completed in {:.4} seconds",
                    unbounded_duration.as_secs_f64()
                );

                // Wrap the merged_store in Ok since run_merge expects a Result
                merged_store
            }
            MemoryPolicy::Proportional(_rate) => {
                unimplemented!("Proportional memory policy is not implemented yet");
            }
        };

        // Stop timer for the entire run_merge function
        let overall_duration = overall_start.elapsed();
        println!(
            "Run merge took: {:.2} seconds",
            overall_duration.as_secs_f64()
        );

        Ok(result)
    }


    fn run_merge_2(
        &mut self,
        policy: &Arc<MemoryPolicy>,
        runs: Vec<Arc<AppendOnlyStore<M>>>,
        mem_pool: &Arc<M>,
        dest_c_key: ContainerKey,
    ) -> Result<Arc<AppendOnlyStore<M>>, ExecError> {
        println!("Entering run_merge_2");

        // Start timer for the entire run_merge_2 function
        let overall_start = Instant::now();

        let result = match policy.as_ref() {
            MemoryPolicy::FixedSizeLimit(_working_mem) => {
                // Start timer for quantile retrieval
                let quantile_start = Instant::now();

                // Get global quantiles from previously computed quantiles
                println!("Global quantiles:");
                println!("{}", self.quantiles);
                let global_quantiles = self.quantiles.get_quantiles();

                let quantile_duration = quantile_start.elapsed();
                println!(
                    "Retrieved quantiles in {:.4} seconds",
                    quantile_duration.as_secs_f64()
                );

                // Print the initial quantiles
                println!("Initial Quantiles:");
                for (idx, q) in global_quantiles.iter().enumerate() {
                    println!("Quantile {}: {:?}", idx, q);
                }

                // Determine the number of partitions based on quantiles
                let num_partitions = global_quantiles.len() - 1;
                println!("Number of partitions = {}", num_partitions);

                // Start timer for sequential merging
                let merge_start = Instant::now();

                // Create a vector to hold merged iterators for each partition
                let mut merged_iters = Vec::new();

                for i in 0..num_partitions {
                    // Start timer for this partition
                    let partition_start = Instant::now();

                    // Define the regions for each partition
                    let lower = global_quantiles[i].clone(); // Inclusive
                    let upper = global_quantiles[i + 1].clone(); // Exclusive except for the last one

                    // Adjust upper bound for the last partition to be inclusive
                    let upper = if i == num_partitions - 1 {
                        let mut upper = upper.clone();
                        let mut carry = 1;
                        for byte in upper.iter_mut().rev() {
                            let (new_byte, new_carry) = byte.overflowing_add(carry);
                            *byte = new_byte;
                            if !new_carry {
                                carry = 0;
                                break;
                            }
                            carry = 1;
                        }
                        if carry != 0 {
                            // Push a new byte to the front of the vec
                            upper.insert(0, 1);
                        }
                        upper
                    } else {
                        upper
                    };

                    // Filter relevant segments from each run based on the key range
                    let run_segments = runs
                        .iter()
                        .map(|r| {
                            let lower = lower.clone();
                            let upper = upper.clone();
                            r.scan().filter_map(move |(key, value)| {
                                if key >= lower && key < upper {
                                    Some((key.to_vec(), value.to_vec()))
                                } else {
                                    None
                                }
                            })
                        })
                        .collect::<Vec<_>>();

                    // Merge the filtered segments
                    let merge_iter = MergeIter::new(run_segments);

                    // Collect merged iterators
                    merged_iters.push(merge_iter);

                    // Stop timer for this partition
                    let partition_duration = partition_start.elapsed();
                    println!(
                        "Partition {} completed in {:.4} seconds",
                        i,
                        partition_duration.as_secs_f64()
                    );
                }

                // Chain all the merged iterators into one iterator
                let chained_iter = merged_iters
                    .into_iter()
                    .flat_map(|iter| iter)
                    .collect::<Vec<_>>()
                    .into_iter();

                // Start timer for final bulk insert
                let final_insert_start = Instant::now();

                // Create the final merged AppendOnlyStore
                let final_store = Arc::new(AppendOnlyStore::bulk_insert_create(
                    dest_c_key,
                    mem_pool.clone(),
                    chained_iter,
                ));

                // Stop timer for final bulk insert
                let final_insert_duration = final_insert_start.elapsed();
                println!(
                    "Final bulk insert completed in {:.4} seconds",
                    final_insert_duration.as_secs_f64()
                );

                // Recompute actual quantiles based on sorted data in final_store
                println!("Recomputing actual quantiles based on sorted data...");

                // Define the number of quantiles (same as initial quantiles)
                let num_quantiles = global_quantiles.len();

                // Compute actual quantiles using the corrected method call and iterator
                let actual_quantiles = self.compute_actual_quantiles(&final_store, num_quantiles);

                // Print actual quantiles
                println!("Actual Quantiles:");
                for (idx, q) in actual_quantiles.iter().enumerate() {
                    println!("Actual Quantile {}: {:?}", idx + 1, q);
                }

                final_store
            }
            MemoryPolicy::Unbounded => {
                // Start timer for unbounded merge_step
                let unbounded_start = Instant::now();

                // Use existing merge_step function
                let merged_store = self.merge_step(runs, mem_pool, dest_c_key);

                let unbounded_duration = unbounded_start.elapsed();
                println!(
                    "Unbounded merge_step completed in {:.4} seconds",
                    unbounded_duration.as_secs_f64()
                );

                merged_store
            }
            MemoryPolicy::Proportional(_rate) => {
                unimplemented!("Proportional memory policy is not implemented yet");
            }
        };

        // Stop timer for the entire run_merge_2 function
        let overall_duration = overall_start.elapsed();
        println!(
            "run_merge_2 took: {:.2} seconds",
            overall_duration.as_secs_f64()
        );

        Ok(result)
    }

<<<<<<< HEAD
    fn compute_actual_quantiles(
        &self,
        final_store: &Arc<AppendOnlyStore<M>>,
        num_quantiles: usize,
    ) -> Vec<Vec<u8>> {
        // Step 1: Count the total number of tuples
        let total_tuples = final_store.scan().count();
    
        if total_tuples == 0 {
            println!("No tuples to compute quantiles.");
            return Vec::new();
        }
    
        // Step 2: Determine the indices for each quantile
        let mut quantile_indices = Vec::new();
        for i in 1..num_quantiles {
            let idx = (i * total_tuples) / num_quantiles;
            quantile_indices.push(idx);
        }
    
        // Step 3: Traverse the final_store and capture keys at quantile indices
        let mut actual_quantiles = Vec::new();
        let mut current_index = 0;
        let mut q = 0;
    
        for (key, _) in final_store.scan() {
            if q >= quantile_indices.len() {
                break;
            }
            if current_index == quantile_indices[q] {
                actual_quantiles.push(key.clone());
                q += 1;
            }
            current_index += 1;
        }
    
        // Handle the edge case where last quantile is the last element
        if actual_quantiles.len() < num_quantiles - 1 && total_tuples > 0 {
            if let Some((last_key, _)) = final_store.scan().last() {
                actual_quantiles.push(last_key.clone());
            }
        }
    
        actual_quantiles
=======

    fn run_merge_sorted_store(
        &mut self,
        policy: &Arc<MemoryPolicy>,
        mut runs: Vec<Arc<SortedRunStore<M>>>,
        mem_pool: &Arc<M>,
        dest_c_key: ContainerKey,
    ) -> Result<Arc<AppendOnlyStore<M>>, ExecError> {
        let total_pages: usize = runs.iter().map(|run| run.num_pages()).sum();
        println!("Total number of pages across all SortedRunStores: {}", total_pages);
        let result = match policy.as_ref() {
            MemoryPolicy::FixedSizeLimit(working_mem) => {
                // Get global quantiles from previously computed quantiles
                // println!("Global quantiles:"); 
                // println!("{}", self.quantiles);
                // for run in runs.iter(){
                //     for key in run.min_keys(){
                //         println!("{:?}", key);
                //     }
                // }
                let global_quantiles = self.quantiles.get_quantiles();

                // If quantile is [a, b, c, d], there are 3 threads each responsible for [a, b), [b, c), [c, d].
                // Note that last thread is responsible for [c, d] inclusive.
                let num_threads = global_quantiles.len() - 1;
                println!("num_threads = {}", num_threads);
                // println!("global quantiles {:?}", global_quantiles);
                let mut merged_buffers = (0..num_threads)
                    .into_par_iter()
                    .map(|i| {
                        // Define the regions for each thread
                        let lower = global_quantiles[i].clone(); // Inclusive
                        let upper = global_quantiles[i + 1].clone(); // Exclusive except for the last one
                        let upper = if i == num_threads - 1 {
                            // For the last thread, the upper bound is inclusive.
                            // A hack to make the last thread inclusive is to add 1 to the last byte.
                            // We need to be careful about overflow. If the last byte is 255, then it will increment
                            // the second last byte and set the last byte to 0. This continues until it finds a byte that
                            // does not overflow.
                            let mut upper = upper.clone();
                            let mut carry = 1;
                            for byte in upper.iter_mut().rev() {
                                let (new_byte, new_carry) = byte.overflowing_add(carry);
                                *byte = new_byte;
                                if !new_carry {
                                    carry = 0;
                                    break;
                                }
                                carry = 1;
                            }
                            if carry != 0 {
                                // Push a new byte to the front of the vec
                                upper.insert(0, 1);
                            }
                            upper
                        } else {
                            upper
                        };

                        let run_segments = runs
                        .iter()
                        .map(|r| r.scan_range(&lower, &upper))
                        .collect::<Vec<_>>();

                        let merge_iter = MergeIter::new(run_segments);

                        let temp_container_key = ContainerKey {
                            db_id: dest_c_key.db_id,
                            c_id: dest_c_key.c_id + i as u16,
                        };

                        (
                            i,
                            Arc::new(AppendOnlyStore::bulk_insert_create(
                                temp_container_key,
                                mem_pool.clone(),
                                merge_iter,
                            )),
                        )
                    })
                    .collect::<Vec<_>>();

                // Sort the merged buffers by the thread id
                merged_buffers.sort_by_key(|(i, _)| *i);

                // Chain all the merged buffers into one iterator
                let empty_iter =
                    Box::new(std::iter::empty()) as Box<dyn Iterator<Item = (Vec<u8>, Vec<u8>)>>;
                let chained_iter = merged_buffers
                    .into_iter()
                    .fold(empty_iter, |acc, (_, iter)| {
                        Box::new(acc.chain(iter.scan()))
                    });

                Arc::new(AppendOnlyStore::bulk_insert_create(
                    dest_c_key,
                    mem_pool.clone(),
                    chained_iter,
                ))
            }
            MemoryPolicy::Unbounded => self.merge_step_sorted_store(runs, mem_pool, dest_c_key),
            MemoryPolicy::Proportional(rate) => {
                unimplemented!("Proportional memory policy is not implemented yet");
            }
        };
        Ok(result)
>>>>>>> 3f251573
    }

    fn merge_step(
        &mut self,
        runs: Vec<Arc<AppendOnlyStore<M>>>,
        mem_pool: &Arc<M>,
        dest_c_key: ContainerKey,
    ) -> Arc<AppendOnlyStore<M>> {
        let merge_iter = MergeIter::new(runs.iter().map(|r| r.scan()).collect());
        Arc::new(AppendOnlyStore::bulk_insert_create(
            dest_c_key,
            mem_pool.clone(),
            merge_iter,
        ))
    }

    fn merge_step_sorted_store(
        &mut self,
        runs: Vec<Arc<SortedRunStore<M>>>,
        mem_pool: &Arc<M>,
        dest_c_key: ContainerKey,
    ) -> Arc<AppendOnlyStore<M>> {
        let merge_iter = MergeIter::new(runs.iter().map(|r| r.scan()).collect());
        Arc::new(AppendOnlyStore::bulk_insert_create(
            dest_c_key,
            mem_pool.clone(),
            merge_iter,
        ))
    }

    pub fn execute(
        &mut self,
        context: &HashMap<PipelineID, Arc<OnDiskBuffer<T, M>>>,
        policy: &Arc<MemoryPolicy>,
        mem_pool: &Arc<M>,
        dest_c_key: ContainerKey,
    ) -> Result<Arc<OnDiskBuffer<T, M>>, ExecError> {
        // -------------- Run Generation Phase --------------
        let start_generation = Instant::now();
<<<<<<< HEAD
        let runs = self.run_generation_4(policy, context, mem_pool, dest_c_key)?;
=======
        let runs = self.run_generation(policy, context, mem_pool, dest_c_key)?;
        // let runs = self.run_generation_sorted_store(policy, context, mem_pool, dest_c_key)?;
>>>>>>> 3f251573
        let duration_generation = start_generation.elapsed();


        println!("Run generation took: {:.2?} seconds", duration_generation);

        println!("num runs {}", runs.len());

        // -------------- Run Merge Phase --------------
        let start_merge = Instant::now();
        // let final_run = self.run_merge_sorted_store(policy, runs, mem_pool, dest_c_key)?;
        let final_run = self.run_merge(policy, runs, mem_pool, dest_c_key)?;
        let duration_merge = start_merge.elapsed();

        println!("Run merge took: {:.2?} seconds", duration_merge);
        Ok(Arc::new(OnDiskBuffer::AppendOnlyStore(final_run)))
    }
}

fn verify_sorted_results(
    result: &[Tuple],
    sort_cols: &[(usize, bool, bool)],
) -> Result<(), String> {
    for i in 1..result.len() {
        let prev = &result[i - 1];
        let curr = &result[i];

        for &(col_idx, asc, _) in sort_cols {
            let prev_value = prev.get(col_idx);
            let curr_value = curr.get(col_idx);

            let cmp_result = if asc {
                prev_value.partial_cmp(curr_value).unwrap()
            } else {
                curr_value.partial_cmp(prev_value).unwrap()
            };

            if cmp_result == std::cmp::Ordering::Greater {
                return Err(format!(
                    "Sort verification failed at row {}:\n\
                    Previous tuple: {:?}\n\
                    Current tuple: {:?}\n\
                    Column index {} - Expected: {:?} should be {:?}, but found {:?} is {:?}.",
                    i,
                    prev,
                    curr,
                    col_idx,
                    prev_value,
                    if asc { "<=" } else { ">=" },
                    prev_value,
                    curr_value
                ));
            }
            if cmp_result == std::cmp::Ordering::Less {
                // If this field is in the correct order, no need to check further
                break;
            }
        }
    }
    Ok(())
}
#[cfg(test)]
mod tests {
    use super::*;

    mod append_only_kv_page {
        use super::*;

        #[test]
        fn test_page_initialization() {
            let mut page = Page::new_empty();
            page.init();

            assert_eq!(page.total_bytes_used(), PAGE_HEADER_SIZE as u16);
            assert_eq!(page.slot_count(), 0);
            assert_eq!(
                page.total_free_space(),
                (AVAILABLE_PAGE_SIZE - PAGE_HEADER_SIZE) as u16
            );
            assert_eq!(page.next_page(), None);
        }

        #[test]
        fn test_set_next_page() {
            let mut page = Page::new_empty();
            page.set_next_page(123, 456);

            assert_eq!(page.next_page(), Some((123, 456)));
        }

        #[test]
        fn test_slot_handling() {
            let mut page = Page::new_empty();
            page.init();

            let slot = Slot::new(100, 50, 100);
            page.append_slot(&slot);

            assert_eq!(page.slot_count(), 1);
            assert_eq!(page.slot(0).unwrap().offset(), 100);
            assert_eq!(page.slot(0).unwrap().size(), 150);
        }

        #[test]
        fn test_kv_append() {
            let mut page = Page::new_empty();
            page.init();

            let key = vec![1, 2, 3];
            let val = vec![4, 5, 6];

            let success = page.append(&key, &val);

            assert!(success);
            assert_eq!(page.get_key(0), key.as_slice());
            assert_eq!(page.get_val(0), val.as_slice());
            assert_eq!(page.slot_count(), 1);
            assert_eq!(
                page.total_bytes_used(),
                (PAGE_HEADER_SIZE + SLOT_SIZE + key.len() + val.len()) as u16
            );
        }

        #[test]
        fn test_record_append_failure_due_to_size() {
            let mut page = Page::new_empty();
            page.init();

            let key = vec![0; AVAILABLE_PAGE_SIZE + 1]; // Exceeding available page size
            let val = vec![0; 1];
            let success = page.append(&key, &val);

            assert!(!success);
            assert_eq!(page.slot_count(), 0); // No slots should have been added
        }

        #[test]
        fn test_get_invalid_slot() {
            let page = Page::new_empty();
            let result = std::panic::catch_unwind(|| {
                page.get_val(0); // Should panic because slot_id 0 is invalid without any appends
            });

            assert!(result.is_err());
        }
    }

    mod sort_buffer {
        use fbtree::{
            bp::{get_test_bp, ContainerKey},
            random::gen_random_permutation,
        };

        use super::*;

        fn c_key() -> ContainerKey {
            ContainerKey::new(0, 0)
        }

        #[test]
        fn test_sort_buffer_append() {
            let bp = get_test_bp(10);
            let c_key = c_key();

            let policy = Arc::new(MemoryPolicy::FixedSizeLimit(16));
            let sort_cols = vec![(0, true, true)];

            let mut sort_buffer = SortBuffer::new(&bp, c_key, &policy, sort_cols);

            let tuple = Tuple::from_fields(vec![0.into(), 1.into(), 2.into(), 3.into()]);
            let success = sort_buffer.append(&tuple);

            assert!(success);
            assert_eq!(sort_buffer.ptrs.len(), 1);
            assert_eq!(sort_buffer.current_page_idx, 0);
        }

        #[test]
        fn test_sort_buffer_append_to_next_page() {
            let bp = get_test_bp(10);
            let c_key = c_key();

            let sort_cols = vec![(0, true, true)];
            let buffer_size = 10;
            let policy = Arc::new(MemoryPolicy::FixedSizeLimit(buffer_size));
            let mut sort_buffer = SortBuffer::new(&bp, c_key, &policy, sort_cols);

            // Keep appending until the all the pages are full.
            let tuple = Tuple::from_fields(vec![0.into(), 1.into(), 2.into(), 3.into()]);
            loop {
                let success = sort_buffer.append(&tuple);
                if !success {
                    break;
                }
            }

            assert_eq!(sort_buffer.current_page_idx, buffer_size - 1);
        }

        #[test]
        fn test_sort_buffer_sort() {
            let bp = get_test_bp(10);
            let c_key = c_key();

            let sort_cols = vec![(0, true, true)];
            let buffer_size = 10;
            let policy = Arc::new(MemoryPolicy::FixedSizeLimit(buffer_size));
            let mut sort_buffer = SortBuffer::new(&bp, c_key, &policy, sort_cols);

            // Keep appending until the all the pages are full.
            let mut tuples = Vec::new();
            let num_tuples = 500;
            for i in 0..num_tuples {
                let tuple = Tuple::from_fields(vec![i.into(), 1.into(), 2.into(), 3.into()]);
                tuples.push(tuple);
            }
            let tuples = gen_random_permutation(tuples);

            for tuple in tuples {
                let success = sort_buffer.append(&tuple);
                assert!(success);
            }

            sort_buffer.sort();

            let mut result = Vec::new();
            let iter = SortBufferIter::new(&sort_buffer);
            for (_k, v) in iter {
                let val = Tuple::from_bytes(v);
                result.push(val);
            }

            assert_eq!(result.len(), num_tuples as usize);

            for (i, t) in result.iter().enumerate() {
                assert_eq!(t.get(0), &(i as i64).into());
                assert_eq!(t.get(1), &1.into());
                assert_eq!(t.get(2), &2.into());
                assert_eq!(t.get(3), &3.into());
            }
        }

        #[test]
        fn test_sort_buffer_reuse() {
            let bp = get_test_bp(10);
            let c_key = c_key();

            let sort_cols = vec![(0, true, true)];
            let buffer_size = 10;
            let policy = Arc::new(MemoryPolicy::FixedSizeLimit(buffer_size));
            let mut sort_buffer = SortBuffer::new(&bp, c_key, &policy, sort_cols);

            // Dataset 1. Insert tuples to the sort buffer and sort them.
            let mut tuples_1 = Vec::new();
            let num_tuples = 500;
            for i in 0..num_tuples {
                let tuple = Tuple::from_fields(vec![i.into(), 1.into(), 2.into(), 3.into()]);
                tuples_1.push(tuple);
            }
            let tuples_1 = gen_random_permutation(tuples_1);

            for tuple in tuples_1 {
                let success = sort_buffer.append(&tuple);
                assert!(success);
            }

            sort_buffer.sort();

            let mut result = Vec::new();
            let iter = SortBufferIter::new(&sort_buffer);
            for (_k, v) in iter {
                let val = Tuple::from_bytes(v);
                result.push(val);
            }

            assert_eq!(result.len(), num_tuples as usize);

            for (i, t) in result.iter().enumerate() {
                assert_eq!(t.get(0), &(i as i64).into());
                assert_eq!(t.get(1), &1.into());
                assert_eq!(t.get(2), &2.into());
                assert_eq!(t.get(3), &3.into());
            }

            // Check sort buffer is reset properly
            sort_buffer.reset();
            let mut result = Vec::new();
            let iter = SortBufferIter::new(&sort_buffer);
            for (_k, v) in iter {
                let val = Tuple::from_bytes(v);
                result.push(val);
            }
            assert!(result.is_empty());

            // Dataset 2
            let mut tuples_2 = Vec::new();
            for i in 0..num_tuples {
                let tuple =
                    Tuple::from_fields(vec![(i + num_tuples).into(), 1.into(), 2.into(), 3.into()]);
                tuples_2.push(tuple);
            }
            let tuples_2 = gen_random_permutation(tuples_2);

            for tuple in tuples_2 {
                let success = sort_buffer.append(&tuple);
                assert!(success);
            }

            sort_buffer.sort();

            let mut result = Vec::new();
            let iter = SortBufferIter::new(&sort_buffer);
            for (_k, v) in iter {
                let val = Tuple::from_bytes(v);
                result.push(val);
            }

            assert_eq!(result.len(), num_tuples as usize);

            for (i, t) in result.iter().enumerate() {
                assert_eq!(t.get(0), &(i as i64 + num_tuples).into());
                assert_eq!(t.get(1), &1.into());
                assert_eq!(t.get(2), &2.into());
                assert_eq!(t.get(3), &3.into());
            }
        }
    }

    mod external_sort {
        use fbtree::{
            bp::{get_test_bp, BufferPool, ContainerKey},
            prelude::AppendOnlyStore,
            random::{gen_random_permutation, RandomKVs},
            txn_storage::InMemStorage,
        };

        use crate::{
            executor::{ondisk_pipeline::PScanIter, TupleBufferIter},
            prelude::{ColumnDef, DataType, Schema},
        };

        use super::*;

        fn get_c_key(c_id: u16) -> ContainerKey {
            ContainerKey::new(0, c_id)
        }

        #[test]
        fn test_merge() {
            // Generate three foster btrees
            let bp = get_test_bp(100);
            let mut runs = Vec::new();
            let num_runs = 3;
            let kvs = RandomKVs::new(true, true, num_runs, 3000, 50, 100, 100);
            for (i, kv) in kvs.iter().enumerate() {
                let c_key = get_c_key(i as u16);
                // Each kv is sorted so we can bulk insert them
                let tree = Arc::new(AppendOnlyStore::bulk_insert_create(
                    c_key,
                    bp.clone(),
                    kv.iter(),
                ));
                runs.push(tree);
            }

            // Merge the runs and check if they contain the same kvs
            let merge = MergeIter::new(runs.iter().map(|r| r.scan()).collect());
            let mut result = Vec::new();
            for (k, v) in merge {
                result.push((k, v));
            }

            let mut expected = Vec::new();
            for kv in kvs.iter() {
                for (k, v) in kv.iter() {
                    expected.push((k.clone(), v.clone()));
                }
            }
            expected.sort();

            assert_eq!(result.len(), expected.len());
            println!("result len: {}", result.len());
            println!("expected len: {}", expected.len());

            for (i, (k, v)) in result.iter().enumerate() {
                assert_eq!(k, &expected[i].0);
                assert_eq!(v, &expected[i].1);
            }
        }

        #[test]
        fn test_run_generation() {
            // Create a append only store with 10000 random kvs
            let bp = get_test_bp(100);
            let c_key = get_c_key(0);
            let num_kvs = 10000;
            let append_only_store = Arc::new(AppendOnlyStore::new(c_key, bp.clone()));
            let keys = gen_random_permutation((0..num_kvs).collect::<Vec<_>>());
            let mut expected = Vec::new();
            for k in keys {
                let tuple = Tuple::from_fields(vec![k.into(), 1.into(), 2.into(), 3.into()]);
                append_only_store.append(&[], &tuple.to_bytes()).unwrap();
                expected.push(tuple);
            }

            let schema = Arc::new(Schema::new(
                vec![
                    ColumnDef::new("col1", DataType::Int, false),
                    ColumnDef::new("col2", DataType::Int, false),
                    ColumnDef::new("col3", DataType::Int, false),
                    ColumnDef::new("col4", DataType::Int, false),
                ],
                vec![],
            ));

            // Scan the append only store with the scan operator
            let scan =
                PScanIter::<InMemStorage, BufferPool>::new(schema.clone(), 0, (0..4).collect());

            let mut context = HashMap::new();
            context.insert(
                0,
                Arc::new(OnDiskBuffer::AppendOnlyStore(append_only_store)),
            );

            // Sort iterator
            let dest_c_key = get_c_key(1);
            let sort_cols = vec![(0, true, true)];
            let policy = Arc::new(MemoryPolicy::FixedSizeLimit(10)); // Use 10 pages for the sort buffer
            let mut external_sort = OnDiskSort::new(
                schema.clone(),
                NonBlockingOp::Scan(scan),
                sort_cols.clone(),
                10,
            );

            let runs = external_sort
                .run_generation_old(&policy, &context, &bp, dest_c_key)
                .unwrap();

            println!("Num runs: {}", runs.len());

            // Check if the result contains all the kvs
            let merge = MergeIter::new(runs.iter().map(|r| r.scan()).collect());
            let mut result = Vec::new();

            for (k, v) in merge {
                let tuple = Tuple::from_bytes(&v);
                result.push(tuple);
            }

            expected.sort_by_key(|t| t.to_normalized_key_bytes(&sort_cols));

            println!("result len: {}", result.len());
            println!("expected len: {}", expected.len());

            assert_eq!(result.len(), expected.len());

            for (i, t) in result.iter().enumerate() {
                assert_eq!(t, &expected[i]);
            }
        }

        #[test]
        fn test_external_sorting() {
            // Create a append only store with 10000 random kvs
            let bp = get_test_bp(100);
            let c_key = get_c_key(0);
            let num_kvs = 10000;
            // let num_kvs = 5000;
            let append_only_store: Arc<AppendOnlyStore<BufferPool>> = Arc::new(AppendOnlyStore::new(c_key, bp.clone()));
            let keys = gen_random_permutation((0..num_kvs).collect::<Vec<_>>());
            let mut expected = Vec::new();
            for k in keys {
                let tuple = Tuple::from_fields(vec![k.into(), 1.into(), 2.into(), 3.into()]);
                append_only_store.append(&[], &tuple.to_bytes()).unwrap();
                expected.push(tuple);
            }

            let schema = Arc::new(Schema::new(
                vec![
                    ColumnDef::new("col1", DataType::Int, false),
                    ColumnDef::new("col2", DataType::Int, false),
                    ColumnDef::new("col3", DataType::Int, false),
                    ColumnDef::new("col4", DataType::Int, false),
                ],
                vec![],
            ));

            // Scan the append only store with the scan operator
            let scan =
                PScanIter::<InMemStorage, BufferPool>::new(schema.clone(), 0, (0..4).collect());

            let mut context = HashMap::new();
            context.insert(
                0,
                Arc::new(OnDiskBuffer::AppendOnlyStore(append_only_store)),
            );

            // Sort iterator
            let dest_c_key = get_c_key(1);
            let sort_cols = vec![(0, true, true)];
            let policy = Arc::new(MemoryPolicy::FixedSizeLimit(10)); // Use 10 pages for the sort buffer
            let mut external_sort = OnDiskSort::new(
                schema.clone(),
                NonBlockingOp::Scan(scan),
                sort_cols.clone(),
                10,
            );

            let final_run = external_sort
                .execute(&context, &policy, &bp, dest_c_key)
                .unwrap();

            let mut result = Vec::new();
            let iter = final_run.iter();
            while let Some(t) = iter.next().unwrap() {
                result.push(t);
            }

            expected.sort_by_key(|t| t.to_normalized_key_bytes(&sort_cols));

            // println!("result {:?}", result);
            println!("result len: {}", result.len());
            println!("expected len: {}", expected.len());

            let mut temp = 0;
            // If the length are different, identify the missing value
            if result.len() != expected.len() {
                for i in 0..min(result.len(), expected.len()) {
                    if result[i] != expected[i] {
                        
                        if temp == 0{
                            println!("prev was {:?}", result[i - 1]);
                            temp = 1;
                        }
                        println!("Mismatch at index {}", i);
                        println!("Expected: {:?}", expected[i]);
                        println!("Result: {:?}", result[i]);
                    }
                }
                // Print the remaining values
                if result.len() > expected.len() {
                    for i in expected.len()..result.len() {
                        println!("Extra result: {:?}", result[i]);
                    }
                } 
                // else {
                //     for i in result.len()..expected.len() {
                //         println!("Missing expected: {:?}", expected[i]);
                //     }
                // }
            }

            for (i, t) in result.iter().enumerate() {
                assert_eq!(t, &expected[i]);
            }
        }

        #[test]
        fn test_sort_verifier_with_multiple_columns() {
            // Create an append-only store with random key-value pairs
            let bp = get_test_bp(100);
            let c_key = get_c_key(0);
            let num_kvs = 10000;
            let append_only_store = Arc::new(AppendOnlyStore::new(c_key, bp.clone()));
            let keys = gen_random_permutation((0..num_kvs).collect::<Vec<_>>());
            let mut expected = Vec::new();
            for k in keys {
                let tuple =
                    Tuple::from_fields(vec![k.into(), (k % 10).into(), (k % 100).into(), 3.into()]);
                append_only_store.append(&[], &tuple.to_bytes()).unwrap();
                expected.push(tuple);
            }

            let schema = Arc::new(Schema::new(
                vec![
                    ColumnDef::new("col1", DataType::Int, false),
                    ColumnDef::new("col2", DataType::Int, false),
                    ColumnDef::new("col3", DataType::Int, false),
                    ColumnDef::new("col4", DataType::Int, false),
                ],
                vec![],
            ));

            // Scan the append-only store with the scan operator
            let scan =
                PScanIter::<InMemStorage, BufferPool>::new(schema.clone(), 0, (0..4).collect());

            let mut context = HashMap::new();
            context.insert(
                0,
                Arc::new(OnDiskBuffer::AppendOnlyStore(append_only_store)),
            );

            // Sort iterator
            let dest_c_key = get_c_key(1);
            let sort_cols = vec![
                (1, true, true), // Sort by the second column
                (0, true, true), // Then by the first column
                (2, true, true), // Finally by the third column
            ];
            let policy = Arc::new(MemoryPolicy::FixedSizeLimit(10)); // Use 10 pages for the sort buffer
            let mut external_sort = OnDiskSort::new(
                schema.clone(),
                NonBlockingOp::Scan(scan),
                sort_cols.clone(),
                10,
            );

            let final_run = external_sort
                .execute(&context, &policy, &bp, dest_c_key)
                .unwrap();

            let mut result = Vec::new();
            let iter = final_run.iter();
            while let Some(t) = iter.next().unwrap() {
                result.push(t);
            }

            // Verify that the result is correctly sorted
            if let Err(error) = verify_sorted_results(&result, &sort_cols) {
                panic!("Sort verification failed: {}", error);
            }

            expected.sort_by_key(|t| t.to_normalized_key_bytes(&sort_cols));

            assert_eq!(result.len(), expected.len());

            for (i, t) in result.iter().enumerate() {
                assert_eq!(t, &expected[i]);
            }
        }

        // XTX this is failing even without parallel
        #[test]
        fn test_sort_verifier_with_strings_and_integers() {
            // Create an append-only store with random key-value pairs
            let bp = get_test_bp(100);
            let c_key = get_c_key(0);
            let num_kvs = 10000;
            let append_only_store = Arc::new(AppendOnlyStore::new(c_key, bp.clone()));
            let mut expected = Vec::new();
            for i in 0..num_kvs {
                let tuple = Tuple::from_fields(vec![
                    (i % 100).into(),                     // First column: Int
                    format!("str{}", num_kvs - i).into(), // Second column: String
                    (i / 100).into(),                     // Third column: Int
                ]);
                append_only_store.append(&[], &tuple.to_bytes()).unwrap();
                expected.push(tuple);
            }

            let schema = Arc::new(Schema::new(
                vec![
                    ColumnDef::new("col1", DataType::Int, false),
                    ColumnDef::new("col2", DataType::String, false),
                    ColumnDef::new("col3", DataType::Int, false),
                ],
                vec![],
            ));

            // Scan the append-only store with the scan operator
            let scan =
                PScanIter::<InMemStorage, BufferPool>::new(schema.clone(), 0, (0..3).collect());

            let mut context = HashMap::new();
            context.insert(
                0,
                Arc::new(OnDiskBuffer::AppendOnlyStore(append_only_store)),
            );

            // Sort iterator
            let dest_c_key = get_c_key(1);
            let sort_cols = vec![
                (1, true, true), // Sort by the string column
                (2, true, true), // Then by the third integer column
                (0, true, true), // Finally by the first integer column
            ];
            let policy = Arc::new(MemoryPolicy::FixedSizeLimit(10)); // Use 10 pages for the sort buffer
            let mut external_sort = OnDiskSort::new(
                schema.clone(),
                NonBlockingOp::Scan(scan),
                sort_cols.clone(),
                10,
            );

            let final_run = external_sort
                .execute(&context, &policy, &bp, dest_c_key)
                .unwrap();

            let mut result = Vec::new();
            let iter = final_run.iter();
            while let Some(t) = iter.next().unwrap() {
                result.push(t);
            }

            // Verify that the result is correctly sorted
            if let Err(error) = verify_sorted_results(&result, &sort_cols) {
                panic!("Sort verification failed: {}", error);
            }

            expected.sort_by_key(|t| t.to_normalized_key_bytes(&sort_cols));

            assert_eq!(result.len(), expected.len());

            for (i, t) in result.iter().enumerate() {
                assert_eq!(t, &expected[i]);
            }
        }
    }
}<|MERGE_RESOLUTION|>--- conflicted
+++ resolved
@@ -27,16 +27,14 @@
     ColumnId,
 };
 
-<<<<<<< HEAD
 
 use std::sync::atomic::{AtomicU16, Ordering};
 use crossbeam::channel::{bounded, unbounded};
 use crossbeam::thread;
 
 
-=======
+
 use fbtree::access_method::sorted_run_store::SortedRunStore;
->>>>>>> 3f251573
 
 #[derive(Clone, Debug)]
 pub struct SingleRunQuantiles {
@@ -693,7 +691,6 @@
         Ok(result_buffers)
     }
 
-<<<<<<< HEAD
     fn run_generation_4(
         &mut self,
         policy: &Arc<MemoryPolicy>,
@@ -854,7 +851,7 @@
     
     
     
-=======
+
 
     fn run_generation_sorted_store(
         &mut self,
@@ -930,7 +927,7 @@
 
         Ok(result_buffers)
     }
->>>>>>> 3f251573
+
 
     fn run_merge(
         &mut self,
@@ -939,16 +936,11 @@
         mem_pool: &Arc<M>,
         dest_c_key: ContainerKey,
     ) -> Result<Arc<AppendOnlyStore<M>>, ExecError> {
-<<<<<<< HEAD
         println!("Entering run_merge");
 
         // Start timer for the entire run_merge function
         let overall_start = Instant::now();
 
-=======
-        let total_pages: usize = runs.iter().map(|run| run.num_pages()).sum();
-        println!("Total number of pages across all SortedRunStores: {}", total_pages);
->>>>>>> 3f251573
         let result = match policy.as_ref() {
             MemoryPolicy::FixedSizeLimit(_working_mem) => {
                 // Start timer for quantile retrieval
@@ -959,7 +951,7 @@
                 println!("{}", self.quantiles);
                 let global_quantiles = self.quantiles.get_quantiles();
 
-<<<<<<< HEAD
+
                 let quantile_duration = quantile_start.elapsed();
                 println!(
                     "Retrieved quantiles in {:.4} seconds",
@@ -973,11 +965,6 @@
                 }
 
                 // Determine the number of threads based on quantiles
-=======
-
-                // If quantile is [a, b, c, d], there are 3 threads each responsible for [a, b), [b, c), [c, d].
-                // Note that last thread is responsible for [c, d] inclusive.
->>>>>>> 3f251573
                 let num_threads = global_quantiles.len() - 1;
                 println!("Number of threads = {}", num_threads);
 
@@ -1389,7 +1376,6 @@
         Ok(result)
     }
 
-<<<<<<< HEAD
     fn compute_actual_quantiles(
         &self,
         final_store: &Arc<AppendOnlyStore<M>>,
@@ -1434,7 +1420,8 @@
         }
     
         actual_quantiles
-=======
+    }
+
 
     fn run_merge_sorted_store(
         &mut self,
@@ -1541,7 +1528,6 @@
             }
         };
         Ok(result)
->>>>>>> 3f251573
     }
 
     fn merge_step(
@@ -1581,12 +1567,7 @@
     ) -> Result<Arc<OnDiskBuffer<T, M>>, ExecError> {
         // -------------- Run Generation Phase --------------
         let start_generation = Instant::now();
-<<<<<<< HEAD
         let runs = self.run_generation_4(policy, context, mem_pool, dest_c_key)?;
-=======
-        let runs = self.run_generation(policy, context, mem_pool, dest_c_key)?;
-        // let runs = self.run_generation_sorted_store(policy, context, mem_pool, dest_c_key)?;
->>>>>>> 3f251573
         let duration_generation = start_generation.elapsed();
 
 
