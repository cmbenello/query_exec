--- conflicted
+++ resolved
@@ -13,17 +13,5 @@
 /test_bp_*
 /tpch/*
 /bp-dir-tpch-sf-*
-<<<<<<< HEAD
 /venv
-=======
-/bp-*
-# /tpch/data/sf-2
-# /tpch/data/sf-3
-# /tpch/data/sf-4
-# /tpch/data/sf-5
-# /tpch/data/sf-6
-# /tpch/data/sf-7
-# /tpch/data/sf-8
-# /tpch/data/sf-9
-# /tpch/data/sf-10
->>>>>>> aca30314
+/bp-*